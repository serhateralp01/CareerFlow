--- conflicted
+++ resolved
@@ -739,16 +739,10 @@
                     </thead>
                     <tbody>
                       {jobs.map((j) => (
-<<<<<<< HEAD
-                        <tr key={j.id} className="border-b border-gray-100 transition-colors duration-150" 
-                            onMouseOver={e => e.currentTarget.style.backgroundColor = '#F9FAFB'}
-                            onMouseOut={e => e.currentTarget.style.backgroundColor = 'transparent'}>
-=======
                         <tr key={j.id} className="border-b border-gray-100 transition-colors duration-150" title={`[${j.Company}] ${j.Title}`}
                             onMouseEnter={(e) => e.currentTarget.classList.add('bg-gray-50')}
                             onMouseLeave={(e) => e.currentTarget.classList.remove('bg-gray-50')}
                         >
->>>>>>> 6059e699
                           <td className="py-3 px-3">
                             <select className="w-full bg-transparent border-none text-sm font-medium focus:outline-none focus:ring-2 focus:ring-blue-500 rounded-lg p-2" 
                                     value={j.Status} onChange={e => updateJob(j.id, 'Status', e.target.value)}>
@@ -848,9 +842,7 @@
                                 </thead>
                                 <tbody>
                                     {contacts.map((c) => (
-                                        <tr key={c.id} className="border-b border-gray-100 transition-colors duration-150"
-                                            onMouseOver={e => e.currentTarget.style.backgroundColor = '#F9FAFB'}
-                                            onMouseOut={e => e.currentTarget.style.backgroundColor = 'transparent'}>
+                                        <tr key={c.id} className="border-b border-gray-100 hover:bg-gray-50 transition-colors duration-150">
                                             <td className="py-3 px-3">
                                                 <input type="text" className="w-full bg-transparent border-none text-sm focus:outline-none focus:ring-2 focus:ring-blue-500 rounded-lg p-2" 
                                                        value={c.Name} onChange={e => updateContact(c.id, 'Name', e.target.value)} placeholder="Name" />
@@ -907,30 +899,6 @@
     }
     
     /********* Kanban Components *********/
-<<<<<<< HEAD
-    function KanbanCard({ job }) {
-      const handleDragStart = (e) => {
-        e.dataTransfer.setData("jobId", job.id);
-        e.currentTarget.classList.add('opacity-50', 'scale-95');
-      };
-      
-      const handleDragEnd = (e) => {
-        e.currentTarget.classList.remove('opacity-50', 'scale-95');
-      };
-
-      return (
-        <div 
-          id={job.id}
-          draggable="true" 
-          onDragStart={handleDragStart}
-          onDragEnd={handleDragEnd}
-          className="bg-white p-3 rounded-lg shadow-sm border border-gray-200 hover:shadow-md hover:border-blue-400 transition-all duration-200 cursor-grab active:cursor-grabbing"
-        >
-          <div className="font-semibold text-gray-800 text-sm">{job.Company}</div>
-          <p className="text-xs text-gray-600">{job.Title}</p>
-          <div className={`text-xs mt-2 p-1 rounded-md inline-block ${getDeadlineClass(job.AppDeadline)}`}>
-            {job.AppDeadline ? `Due: ${job.AppDeadline}` : 'No Deadline'}
-=======
     const KanbanComponents = {};
 
     KanbanComponents.KanbanCard = function({ job, onDragStart }) {
@@ -944,47 +912,11 @@
           <p className="text-xs text-gray-600">{job.Title}</p>
           <div className={`text-xs mt-2 font-medium ${getDeadlineClass(job.AppDeadline)}`}>
             Deadline: {job.AppDeadline || 'N/A'}
->>>>>>> 6059e699
           </div>
         </div>
       );
     }
 
-<<<<<<< HEAD
-    function KanbanColumn({ status, jobs, onDropJob }) {
-      const [isDragOver, setIsDragOver] = React.useState(false);
-
-      const handleDragOver = (e) => {
-        e.preventDefault();
-        setIsDragOver(true);
-      };
-      
-      const handleDragLeave = () => {
-        setIsDragOver(false);
-      };
-
-      const handleDrop = (e) => {
-        e.preventDefault();
-        const jobId = e.dataTransfer.getData("jobId");
-        onDropJob(jobId, status);
-        setIsDragOver(false);
-      };
-
-      return (
-        <div 
-          onDragOver={handleDragOver}
-          onDrop={handleDrop}
-          onDragLeave={handleDragLeave}
-          className={`flex-shrink-0 w-72 bg-gray-50 rounded-xl p-3 transition-colors duration-300 ${isDragOver ? 'bg-blue-100' : ''}`}
-        >
-          <div className="flex justify-between items-center mb-4">
-            <h3 className="font-semibold text-gray-700">{status}</h3>
-            <span className="bg-gray-200 text-gray-600 text-xs font-bold px-2 py-1 rounded-full">{jobs.length}</span>
-          </div>
-          <div className="space-y-3 min-h-48">
-            {jobs.map(job => <KanbanCard key={job.id} job={job} />)}
-            {isDragOver && <div className="rounded-lg border-2 border-dashed border-blue-400 bg-blue-50 h-24" />}
-=======
     KanbanComponents.KanbanColumn = function({ title, jobs, onDragOver, onDrop, onDragStart }) {
       return (
         <div 
@@ -995,56 +927,10 @@
           <h3 className="font-semibold text-sm text-gray-700 mb-3 px-1">{title} ({jobs.length})</h3>
           <div className="space-y-2 min-h-[100px]">
             {jobs.map(job => <KanbanComponents.KanbanCard key={job.id} job={job} onDragStart={onDragStart} />)}
->>>>>>> 6059e699
           </div>
         </div>
       );
     }
-<<<<<<< HEAD
-    
-    function KanbanBoard({ jobs, onJobStatusChange }) {
-      const handleDropJob = (jobId, newStatus) => {
-        const job = jobs.find(j => j.id === jobId);
-        if (job && job.Status !== newStatus) {
-            let newJobStatus = newStatus;
-            if(newStatus === 'Backlog') {
-                const isRejectedOrWithdrawn = ["Rejected", "Withdrawn", "Offer Accepted"].includes(job.Status);
-                newJobStatus = isRejectedOrWithdrawn ? job.Status : "To Apply";
-            }
-            onJobStatusChange(jobId, newJobStatus);
-        }
-      };
-
-      const boardJobs = jobs.filter(j => KANBAN_COLUMNS.includes(j.Status) || j.Status === 'Backlog');
-      const backlogJobs = jobs.filter(j => !KANBAN_COLUMNS.includes(j.Status) || j.Status === 'Backlog');
-      
-      const jobsByStatus = KANBAN_COLUMNS.reduce((acc, status) => {
-          acc[status] = [];
-          return acc;
-      }, {});
-
-      jobs.forEach(job => {
-          if (KANBAN_COLUMNS.includes(job.Status)) {
-              jobsByStatus[job.Status].push(job);
-          } else {
-              if(!jobsByStatus['Backlog']) jobsByStatus['Backlog'] = [];
-              jobsByStatus['Backlog'].push(job);
-          }
-      });
-
-      return (
-        <div className="bg-white rounded-2xl shadow-xl border border-gray-100 p-6">
-            <div className="flex overflow-x-auto space-x-4 pb-4">
-                {KANBAN_COLUMNS.map(status => (
-                    <KanbanColumn 
-                        key={status}
-                        status={status}
-                        jobs={jobsByStatus[status] || []}
-                        onDropJob={handleDropJob}
-                    />
-                ))}
-            </div>
-=======
 
     KanbanComponents.KanbanBoard = function({ jobs, setJobs }) {
       const [showBoard, setShowBoard] = React.useState(false);
@@ -1107,13 +993,10 @@
               </div>
             </div>
           )}
->>>>>>> 6059e699
         </div>
       );
     }
 
-<<<<<<< HEAD
-=======
     function EmailTemplatesModal({ jobData, onCancel }) {
         const [activeTemplate, setActiveTemplate] = React.useState('followUp');
         const company = jobData?.Company || "[Company Name]";
@@ -1185,7 +1068,6 @@
         );
     }
 
->>>>>>> 6059e699
     function App() {
       const { user, loading: authLoading, signOut } = useAuth();
       const { jobs, contacts, loading: dataLoading, updateJobs, updateContacts, loadUserData } = useFirebaseData(user);
@@ -1198,11 +1080,7 @@
       const [showAdvancedFilters, setShowAdvancedFilters] = React.useState(false);
       const [selectedMetricFilters, setSelectedMetricFilters] = React.useState([]);
       const [newJob, setNewJob] = React.useState(emptyJob);
-<<<<<<< HEAD
-      const [showKanban, setShowKanban] = React.useState(false);
-=======
       const [selectedJobForEmail, setSelectedJobForEmail] = React.useState(null);
->>>>>>> 6059e699
 
       const jobsForAnalytics = React.useMemo(() => {
         return jobs
@@ -1256,14 +1134,6 @@
         showToast('Application added!');
       };
 
-<<<<<<< HEAD
-      const handleJobStatusChange = (jobId, newStatus) => {
-        const newJobs = jobs.map(job => 
-          job.id === jobId ? { ...job, Status: newStatus } : job
-        );
-        updateJobs(newJobs);
-        showToast(`Moved to ${newStatus}`, 'info');
-=======
       const clearAllFilters = () => {
         setSelectedMetricFilters([]);
         setStatusFilter('All');
@@ -1279,7 +1149,6 @@
       const openEmailModal = (job) => {
         setSelectedJobForEmail(job);
         document.getElementById('email_templates_modal').showModal();
->>>>>>> 6059e699
       };
 
       // Show loading screen while authenticating
@@ -1442,27 +1311,7 @@
             <div className="max-w-7xl mx-auto px-4 sm:px-6 lg:px-8 space-y-8">
               <Analytics jobs={jobsForAnalytics} selectedMetricFilters={selectedMetricFilters} onMetricFilterToggle={handleMetricFilterToggle} />
               
-<<<<<<< HEAD
-              <div className="bg-white rounded-xl p-6 shadow-sm border border-gray-100">
-                <div className="flex justify-between items-center">
-                    <h2 className="text-2xl font-bold text-gray-900">Kanban View</h2>
-                    <button 
-                        className="bg-blue-500 hover:bg-blue-600 text-white px-6 py-2 rounded-lg flex items-center gap-2 transition-transform duration-300"
-                        onClick={() => setShowKanban(!showKanban)}
-                    >
-                        <Icon name={showKanban ? 'chevrons-up' : 'chevrons-down'} className="w-5 h-5"/>
-                        {showKanban ? 'Close Board' : 'Open Board'}
-                    </button>
-                </div>
-                {showKanban && (
-                    <div className="mt-6">
-                        <KanbanBoard jobs={jobs} onJobStatusChange={handleJobStatusChange} />
-                    </div>
-                )}
-              </div>
-=======
               <KanbanComponents.KanbanBoard jobs={jobs} setJobs={updateJobs} />
->>>>>>> 6059e699
 
               <div className="space-y-6">
                 <div className="bg-white rounded-xl p-6 shadow-sm border border-gray-100">
@@ -1592,5 +1441,4 @@
     ReactDOM.createRoot(document.getElementById('root')).render(<App />);
   </script>
 </body>
-</html>
 </html>